--- conflicted
+++ resolved
@@ -62,46 +62,6 @@
   const [isLoadingFAQs, setIsLoadingFAQs] = useState(true);
   const [faqs, setFaqs] = useState<FAQItem[]>([]);
 
-<<<<<<< HEAD
-  // Load FAQs from database on mount
-  useEffect(() => {
-    loadFAQs();
-  }, []);
-
-  // Update email when user changes
-  useEffect(() => {
-    if (user?.email) {
-      setContactForm((prev) => ({ ...prev, email: user.email! }));
-    }
-  }, [user]);
-
-  const loadFAQs = async () => {
-    try {
-      setIsLoadingFAQs(true);
-      const { data, error } = await supportService.getFAQs();
-
-      if (error) {
-        console.error('Error loading FAQs:', error);
-        toast.error('Failed to load FAQs');
-        return;
-      }
-
-      // Convert database FAQs to component format
-      const faqItems: FAQItem[] = data.map((faq) => ({
-        category: faq.category,
-        question: faq.question,
-        answer: faq.answer,
-      }));
-
-      setFaqs(faqItems);
-    } catch (error) {
-      console.error('Error loading FAQs:', error);
-      toast.error('Failed to load FAQs');
-    } finally {
-      setIsLoadingFAQs(false);
-    }
-  };
-=======
   const faqs: FAQItem[] = [
     {
       category: 'Getting Started',
@@ -140,7 +100,6 @@
         'Go to Automation > Designer, use the visual workflow builder to create your automation by connecting nodes, and click "Save" when done.',
     },
   ];
->>>>>>> cea2d5cf
 
   const filteredFaqs = faqs.filter(
     (faq) =>
